--- conflicted
+++ resolved
@@ -15,11 +15,8 @@
     "@mui/material": "^7.3.1",
     "@phosphor-icons/react": "^2.1.10",
     "axios": "^1.11.0",
-<<<<<<< HEAD
+    "chart.js": "^4.5.0",
     "fabric": "^5.3.0",
-=======
-    "chart.js": "^4.5.0",
->>>>>>> 08d849b6
     "react": "^19.1.1",
     "react-chartjs-2": "^5.3.0",
     "react-dom": "^19.1.1",
